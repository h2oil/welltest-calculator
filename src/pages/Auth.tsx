import { useState, useEffect } from 'react';
import { useNavigate } from 'react-router-dom';
import { Card, CardContent, CardDescription, CardHeader, CardTitle } from '@/components/ui/card';
import { Button } from '@/components/ui/button';
import { Input } from '@/components/ui/input';
import { Label } from '@/components/ui/label';
import { Tabs, TabsContent, TabsList, TabsTrigger } from '@/components/ui/tabs';
import { Separator } from '@/components/ui/separator';
import { useAuth } from '@/hooks/useAuth';
import { Loader2 } from 'lucide-react';
import { supabase } from '@/integrations/supabase/client';
import { useToast } from '@/hooks/use-toast';

const Auth = () => {
  const [email, setEmail] = useState('');
  const [password, setPassword] = useState('');
  const [displayName, setDisplayName] = useState('');
  const [isLoading, setIsLoading] = useState(false);
<<<<<<< HEAD
  const [isGoogleLoading, setIsGoogleLoading] = useState(false);
  const { signIn, signUp, user } = useAuth();
=======
  const { signIn, signUp, signInWithGoogle, user } = useAuth();
>>>>>>> b29c8a98
  const navigate = useNavigate();
  const { toast } = useToast();

  // Redirect if already authenticated
  useEffect(() => {
    if (user) {
      navigate('/');
    }
  }, [user, navigate]);

  const handleSignIn = async (e: React.FormEvent) => {
    e.preventDefault();
    setIsLoading(true);
    
    const { error } = await signIn(email, password);
    
    if (!error) {
      navigate('/');
    }
    
    setIsLoading(false);
  };

  const handleSignUp = async (e: React.FormEvent) => {
    e.preventDefault();
    setIsLoading(true);
    
    const { error } = await signUp(email, password, displayName);
    
    if (!error) {
      // User will be redirected after email confirmation
    }
    
    setIsLoading(false);
  };

  const handleGoogleSignIn = async () => {
<<<<<<< HEAD
    setIsGoogleLoading(true);
    
    try {
      const { error } = await supabase.auth.signInWithOAuth({
        provider: 'google',
        options: {
          redirectTo: `${window.location.origin}/`
        }
      });
      
      if (error) {
        toast({
          title: "Google Sign In Failed",
          description: error.message,
          variant: "destructive",
        });
      }
    } catch (error) {
      toast({
        title: "Google Sign In Failed",
        description: "An unexpected error occurred",
        variant: "destructive",
      });
    } finally {
      setIsGoogleLoading(false);
    }
=======
    setIsLoading(true);
    await signInWithGoogle();
    setIsLoading(false);
>>>>>>> b29c8a98
  };

  return (
    <div className="min-h-screen bg-background flex items-center justify-center p-4">
      <Card className="w-full max-w-md bg-gradient-card shadow-card">
        <CardHeader className="text-center">
          <CardTitle className="text-2xl font-bold bg-gradient-primary bg-clip-text text-transparent">
            H2Oil Well Testing
          </CardTitle>
          <CardDescription>
            Sign in to access your calculations
          </CardDescription>
        </CardHeader>
        
        <CardContent>
          {/* Google Sign In Button */}
          <div className="mb-6">
            <Button
              onClick={handleGoogleSignIn}
              disabled={isLoading}
              className="w-full bg-white hover:bg-gray-50 text-gray-900 border border-gray-300"
              variant="outline"
            >
              {isLoading ? (
                <Loader2 className="mr-2 h-4 w-4 animate-spin" />
              ) : (
                <svg className="mr-2 h-4 w-4" viewBox="0 0 24 24">
                  <path
                    fill="currentColor"
                    d="M22.56 12.25c0-.78-.07-1.53-.2-2.25H12v4.26h5.92c-.26 1.37-1.04 2.53-2.21 3.31v2.77h3.57c2.08-1.92 3.28-4.74 3.28-8.09z"
                  />
                  <path
                    fill="currentColor"
                    d="M12 23c2.97 0 5.46-.98 7.28-2.66l-3.57-2.77c-.98.66-2.23 1.06-3.71 1.06-2.86 0-5.29-1.93-6.16-4.53H2.18v2.84C3.99 20.53 7.7 23 12 23z"
                  />
                  <path
                    fill="currentColor"
                    d="M5.84 14.09c-.22-.66-.35-1.36-.35-2.09s.13-1.43.35-2.09V7.07H2.18C1.43 8.55 1 10.22 1 12s.43 3.45 1.18 4.93l2.85-2.22.81-.62z"
                  />
                  <path
                    fill="currentColor"
                    d="M12 5.38c1.62 0 3.06.56 4.21 1.64l3.15-3.15C17.45 2.09 14.97 1 12 1 7.7 1 3.99 3.47 2.18 7.07l3.66 2.84c.87-2.6 3.3-4.53 6.16-4.53z"
                  />
                </svg>
              )}
              Continue with Google
            </Button>
          </div>

          <div className="relative mb-6">
            <div className="absolute inset-0 flex items-center">
              <span className="w-full border-t border-border" />
            </div>
            <div className="relative flex justify-center text-xs uppercase">
              <span className="bg-card px-2 text-muted-foreground">Or continue with email</span>
            </div>
          </div>

          <Tabs defaultValue="signin" className="w-full">
            <TabsList className="grid w-full grid-cols-2 bg-secondary/50">
              <TabsTrigger value="signin" className="data-[state=active]:bg-primary data-[state=active]:text-primary-foreground">
                Sign In
              </TabsTrigger>
              <TabsTrigger value="signup" className="data-[state=active]:bg-primary data-[state=active]:text-primary-foreground">
                Sign Up
              </TabsTrigger>
            </TabsList>
            
            <TabsContent value="signin" className="space-y-4 mt-6">
              {/* Google Sign In Button */}
              <Button
                type="button"
                variant="outline"
                className="w-full"
                onClick={handleGoogleSignIn}
                disabled={isGoogleLoading || isLoading}
              >
                {isGoogleLoading ? (
                  <Loader2 className="mr-2 h-4 w-4 animate-spin" />
                ) : (
                  <svg className="mr-2 h-4 w-4" viewBox="0 0 24 24">
                    <path
                      fill="currentColor"
                      d="M22.56 12.25c0-.78-.07-1.53-.2-2.25H12v4.26h5.92c-.26 1.37-1.04 2.53-2.21 3.31v2.77h3.57c2.08-1.92 3.28-4.74 3.28-8.09z"
                    />
                    <path
                      fill="currentColor"
                      d="M12 23c2.97 0 5.46-.98 7.28-2.66l-3.57-2.77c-.98.66-2.23 1.06-3.71 1.06-2.86 0-5.29-1.93-6.16-4.53H2.18v2.84C3.99 20.53 7.7 23 12 23z"
                    />
                    <path
                      fill="currentColor"
                      d="M5.84 14.09c-.22-.66-.35-1.36-.35-2.09s.13-1.43.35-2.09V7.07H2.18C1.43 8.55 1 10.22 1 12s.43 3.45 1.18 4.93l2.85-2.22.81-.62z"
                    />
                    <path
                      fill="currentColor"
                      d="M12 5.38c1.62 0 3.06.56 4.21 1.64l3.15-3.15C17.45 2.09 14.97 1 12 1 7.7 1 3.99 3.47 2.18 7.07l3.66 2.84c.87-2.6 3.3-4.53 6.16-4.53z"
                    />
                  </svg>
                )}
                Continue with Google
              </Button>
              
              <div className="relative">
                <div className="absolute inset-0 flex items-center">
                  <Separator className="w-full" />
                </div>
                <div className="relative flex justify-center text-xs uppercase">
                  <span className="bg-background px-2 text-muted-foreground">
                    Or continue with email
                  </span>
                </div>
              </div>
              
              <form onSubmit={handleSignIn} className="space-y-4">
                <div className="space-y-2">
                  <Label htmlFor="signin-email">Email</Label>
                  <Input
                    id="signin-email"
                    type="email"
                    placeholder="Enter your email"
                    value={email}
                    onChange={(e) => setEmail(e.target.value)}
                    required
                    disabled={isLoading}
                  />
                </div>
                
                <div className="space-y-2">
                  <Label htmlFor="signin-password">Password</Label>
                  <Input
                    id="signin-password"
                    type="password"
                    placeholder="Enter your password"
                    value={password}
                    onChange={(e) => setPassword(e.target.value)}
                    required
                    disabled={isLoading || isGoogleLoading}
                  />
                </div>
                
                <Button 
                  type="submit" 
                  className="w-full"
                  disabled={isLoading || isGoogleLoading}
                >
                  {isLoading && <Loader2 className="mr-2 h-4 w-4 animate-spin" />}
                  Sign In
                </Button>
              </form>
            </TabsContent>
            
            <TabsContent value="signup" className="space-y-4 mt-6">
              {/* Google Sign Up Button */}
              <Button
                type="button"
                variant="outline"
                className="w-full"
                onClick={handleGoogleSignIn}
                disabled={isGoogleLoading || isLoading}
              >
                {isGoogleLoading ? (
                  <Loader2 className="mr-2 h-4 w-4 animate-spin" />
                ) : (
                  <svg className="mr-2 h-4 w-4" viewBox="0 0 24 24">
                    <path
                      fill="currentColor"
                      d="M22.56 12.25c0-.78-.07-1.53-.2-2.25H12v4.26h5.92c-.26 1.37-1.04 2.53-2.21 3.31v2.77h3.57c2.08-1.92 3.28-4.74 3.28-8.09z"
                    />
                    <path
                      fill="currentColor"
                      d="M12 23c2.97 0 5.46-.98 7.28-2.66l-3.57-2.77c-.98.66-2.23 1.06-3.71 1.06-2.86 0-5.29-1.93-6.16-4.53H2.18v2.84C3.99 20.53 7.7 23 12 23z"
                    />
                    <path
                      fill="currentColor"
                      d="M5.84 14.09c-.22-.66-.35-1.36-.35-2.09s.13-1.43.35-2.09V7.07H2.18C1.43 8.55 1 10.22 1 12s.43 3.45 1.18 4.93l2.85-2.22.81-.62z"
                    />
                    <path
                      fill="currentColor"
                      d="M12 5.38c1.62 0 3.06.56 4.21 1.64l3.15-3.15C17.45 2.09 14.97 1 12 1 7.7 1 3.99 3.47 2.18 7.07l3.66 2.84c.87-2.6 3.3-4.53 6.16-4.53z"
                    />
                  </svg>
                )}
                Sign up with Google
              </Button>
              
              <div className="relative">
                <div className="absolute inset-0 flex items-center">
                  <Separator className="w-full" />
                </div>
                <div className="relative flex justify-center text-xs uppercase">
                  <span className="bg-background px-2 text-muted-foreground">
                    Or create account with email
                  </span>
                </div>
              </div>
              
              <form onSubmit={handleSignUp} className="space-y-4">
                <div className="space-y-2">
                  <Label htmlFor="signup-name">Display Name (Optional)</Label>
                  <Input
                    id="signup-name"
                    type="text"
                    placeholder="Enter your name"
                    value={displayName}
                    onChange={(e) => setDisplayName(e.target.value)}
                    disabled={isLoading || isGoogleLoading}
                  />
                </div>
                
                <div className="space-y-2">
                  <Label htmlFor="signup-email">Email</Label>
                  <Input
                    id="signup-email"
                    type="email"
                    placeholder="Enter your email"
                    value={email}
                    onChange={(e) => setEmail(e.target.value)}
                    required
                    disabled={isLoading}
                  />
                </div>
                
                <div className="space-y-2">
                  <Label htmlFor="signup-password">Password</Label>
                  <Input
                    id="signup-password"
                    type="password"
                    placeholder="Create a password"
                    value={password}
                    onChange={(e) => setPassword(e.target.value)}
                    required
                    disabled={isLoading || isGoogleLoading}
                    minLength={6}
                  />
                </div>
                
                <Button 
                  type="submit" 
                  className="w-full"
                  disabled={isLoading || isGoogleLoading}
                >
                  {isLoading && <Loader2 className="mr-2 h-4 w-4 animate-spin" />}
                  Sign Up
                </Button>
              </form>
            </TabsContent>
          </Tabs>
        </CardContent>
      </Card>
    </div>
  );
};

export default Auth;<|MERGE_RESOLUTION|>--- conflicted
+++ resolved
@@ -16,12 +16,7 @@
   const [password, setPassword] = useState('');
   const [displayName, setDisplayName] = useState('');
   const [isLoading, setIsLoading] = useState(false);
-<<<<<<< HEAD
-  const [isGoogleLoading, setIsGoogleLoading] = useState(false);
-  const { signIn, signUp, user } = useAuth();
-=======
   const { signIn, signUp, signInWithGoogle, user } = useAuth();
->>>>>>> b29c8a98
   const navigate = useNavigate();
   const { toast } = useToast();
 
@@ -59,38 +54,9 @@
   };
 
   const handleGoogleSignIn = async () => {
-<<<<<<< HEAD
-    setIsGoogleLoading(true);
-    
-    try {
-      const { error } = await supabase.auth.signInWithOAuth({
-        provider: 'google',
-        options: {
-          redirectTo: `${window.location.origin}/`
-        }
-      });
-      
-      if (error) {
-        toast({
-          title: "Google Sign In Failed",
-          description: error.message,
-          variant: "destructive",
-        });
-      }
-    } catch (error) {
-      toast({
-        title: "Google Sign In Failed",
-        description: "An unexpected error occurred",
-        variant: "destructive",
-      });
-    } finally {
-      setIsGoogleLoading(false);
-    }
-=======
     setIsLoading(true);
     await signInWithGoogle();
     setIsLoading(false);
->>>>>>> b29c8a98
   };
 
   return (
